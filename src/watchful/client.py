--- conflicted
+++ resolved
@@ -1010,21 +1010,10 @@
     if token is None:
         token = TOKEN
 
-<<<<<<< HEAD
     url = f"/export_stream?content-type={_content_type}&mode={_mode}&token={token}"
     if filename is not None:
         url += f"&filename={filename}"
-=======
-    query = {
-        "content-type": _content_type,
-        "mode": _mode,
-        "token": token,
-    }
-    if filename is not None:
-        query["filename"] = filename
-    query_string = urlencode(query)
-    url = f"/export_stream?{query_string}"
->>>>>>> 16509577
+
     response = request(
         "GET",
         url,
